/*
 * Licensed to the Apache Software Foundation (ASF) under one
 * or more contributor license agreements.  See the NOTICE file
 * distributed with this work for additional information
 * regarding copyright ownership.  The ASF licenses this file
 * to you under the Apache License, Version 2.0 (the
 * "License"); you may not use this file except in compliance
 * with the License.  You may obtain a copy of the License at
 *
 *   http://www.apache.org/licenses/LICENSE-2.0
 *
 * Unless required by applicable law or agreed to in writing,
 * software distributed under the License is distributed on an
 * "AS IS" BASIS, WITHOUT WARRANTIES OR CONDITIONS OF ANY
 * KIND, either express or implied.  See the License for the
 * specific language governing permissions and limitations
 * under the License.
 */
package org.apache.jackrabbit.oak.store.zeromq;

import com.google.common.cache.Cache;
import com.google.common.cache.CacheBuilder;
import org.apache.felix.scr.annotations.Service;
import org.apache.jackrabbit.oak.api.Blob;
import org.apache.jackrabbit.oak.api.CommitFailedException;
import org.apache.jackrabbit.oak.api.Type;
import org.apache.jackrabbit.oak.api.jmx.CheckpointMBean;
import org.apache.jackrabbit.oak.osgi.OsgiWhiteboard;
import org.apache.jackrabbit.oak.plugins.memory.MemoryNodeBuilder;
import org.apache.jackrabbit.oak.spi.blob.BlobStore;
import org.apache.jackrabbit.oak.spi.blob.FileBlobStore;
import org.apache.jackrabbit.oak.spi.commit.*;
import org.apache.jackrabbit.oak.spi.state.ConflictAnnotatingRebaseDiff;
import org.apache.jackrabbit.oak.spi.state.NodeBuilder;
import org.apache.jackrabbit.oak.spi.state.NodeState;
import org.apache.jackrabbit.oak.spi.state.NodeStore;
import org.jetbrains.annotations.NotNull;
import org.osgi.service.component.ComponentContext;
import org.osgi.service.component.annotations.Activate;
import org.osgi.service.component.annotations.Component;
import org.osgi.service.component.annotations.ConfigurationPolicy;
import org.osgi.service.component.annotations.ServiceScope;
import org.slf4j.Logger;
import org.slf4j.LoggerFactory;
import org.zeromq.ZMQ;

import java.io.Closeable;
import java.io.IOException;
import java.io.InputStream;
import java.util.HashMap;
import java.util.Map;
import java.util.UUID;
import java.util.concurrent.ExecutionException;

import static com.google.common.base.Preconditions.checkArgument;
import static com.google.common.base.Preconditions.checkNotNull;
import static org.apache.jackrabbit.oak.store.zeromq.ZeroMQEmptyNodeState.EMPTY_NODE;

/**
 * A store which dumps everything into a queue.
 */
@Component(scope = ServiceScope.SINGLETON, immediate = true, configurationPolicy = ConfigurationPolicy.REQUIRE)
@Service
public class ZeroMQNodeStore implements NodeStore, Observable {

    public static final String PARAM_CLUSTERINSTANCES = "clusterInstances";
    public static final String PARAM_BACKEND_PREFIX = "backendPrefix";
    public static final String PARAM_JOURNAL_PREFIX = "journalPrefix";

    public static String backendPrefix = System.getProperty(PARAM_BACKEND_PREFIX, "localhost");
    public static String journalPrefix = System.getProperty(PARAM_JOURNAL_PREFIX, "localhost");

    private static final Logger log = LoggerFactory.getLogger(ZeroMQNodeStore.class.getName());

    @NotNull
    final ZMQ.Context context;

    private final Integer clusterInstances;

    @NotNull
    final ZMQ.Socket nodeStateReader[];

    @NotNull
    final ZMQ.Socket nodeStateWriter[];

    @NotNull
    final ZMQ.Socket journalReader;

    @NotNull
    final ZMQ.Socket journalWriter;

    @NotNull
    final Cache<String, ZeroMQNodeState> nodeStateCache;

    @NotNull
    final Cache<String, ZeroMQBlob> blobCache;

    private volatile ComponentContext ctx;

    private volatile ChangeDispatcher changeDispatcher;

    @NotNull
    final BlobStore blobStore;

    public ZeroMQNodeStore() {

        context = ZMQ.context(1);

        clusterInstances = Integer.getInteger(PARAM_CLUSTERINSTANCES, 1);

        nodeStateReader = new ZMQ.Socket[clusterInstances];
        nodeStateWriter = new ZMQ.Socket[clusterInstances];

        if ("localhost".equals(backendPrefix)) {
            for (int i = 0; i < clusterInstances; ++i) {
                nodeStateReader[i] = context.socket(ZMQ.REQ);
                nodeStateReader[i].connect("tcp://localhost:" + (8000 + 2*i));

                nodeStateWriter[i] = context.socket(ZMQ.REQ);
                nodeStateWriter[i].connect("tcp://localhost:" + (8001 + 2*i));
            }
        } else {
            for (int i = 0; i < clusterInstances; ++i) {
                nodeStateReader[i] = context.socket(ZMQ.REQ);
                nodeStateReader[i].connect(String.format("tcp://%s%d:8000", backendPrefix, i));

                nodeStateWriter[i] = context.socket(ZMQ.REQ);
                nodeStateWriter[i].connect(String.format("tcp://%s%d:8001", backendPrefix, i));
            }
        }

        journalReader = context.socket(ZMQ.REQ);
        journalReader.connect("tcp://" + journalPrefix + ":9000");

        journalWriter = context.socket(ZMQ.REQ);
        journalWriter.connect("tcp://" + journalPrefix + ":9001");

        nodeStateCache = CacheBuilder.newBuilder()
            .concurrencyLevel(50)
            .maximumSize(1000000).build();

        blobCache = CacheBuilder.newBuilder()
            .maximumSize(100).build();

        blobStore = new FileBlobStore("/tmp/blobs");
    }

    @Activate
    public void activate(ComponentContext ctx) {
        this.ctx = ctx;
        init();
        OsgiWhiteboard whiteboard = new OsgiWhiteboard(ctx.getBundleContext());
        org.apache.jackrabbit.oak.spi.whiteboard.WhiteboardUtils.registerMBean
                ( whiteboard
                , CheckpointMBean.class
                , new ZeroMQCheckpointMBean(this)
                , CheckpointMBean.TYPE
                , "ZeroMQNodeStore checkpoint management"
                , new HashMap<>()
                );
    }

    public void init() {
        final String uuid = readRoot();
        if ("undefined".equals(uuid)) {
            reset();
        }
        changeDispatcher = new ChangeDispatcher(getRoot());
    }

    /**
     * Wipe the complete repo by setting the root to an empty node. The existing
     * nodes remain lingering around unless some GC mechanism (which is not yet
     * implemented) removes them. This is needed for testing.
     */
    public void reset() {
        final NodeBuilder builder = EMPTY_NODE(this, this::readNodeState, this::write).builder();
        builder.setChildNode("root");
        builder.setChildNode("checkpoints");
        builder.setChildNode("blobs");
        NodeState newRoot = builder.getNodeState();
        setRoot(((ZeroMQNodeState) newRoot).getUuid());
    }

    private String readRoot() {
        String msg;
        while (true) {
            try {
                synchronized (journalReader) {
                    journalReader.send("ping");
                    msg = journalReader.recvStr();
                }
                break;
            } catch (Throwable t) {
                log.warn(t.toString());
                try {
                    Thread.sleep(100);
                } catch (InterruptedException ex) {
                }
            }
        }
        return msg;
    }

    @Override
    public NodeState getRoot() {
        return getSuperRoot().getChildNode("root");
    }

    private synchronized NodeState getSuperRoot() {
        final String uuid = readRoot();
        if ("undefined".equals(uuid)) {
            throw new IllegalStateException("root is undefined, forgot to call init()?");
        }
        return readNodeState(uuid);
    }

    NodeState getBlobRoot() {
        return getSuperRoot().getChildNode("blobs");
    }

    NodeState getCheckpointRoot() {
        return getSuperRoot().getChildNode("checkpoints");
    }

    private void setRoot(String uuid) {
        String msg;
        while (true) {
            try {
                synchronized (journalWriter) {
                    journalWriter.send(uuid);
                    msg = journalWriter.recvStr();
                }
                break;
            } catch (Throwable t) {
                log.warn(t.toString());
                try {
                    Thread.sleep(100);
                } catch (InterruptedException e) {
                }
            }
        }
        log.debug(msg);
    }

    private NodeState mergeRoot(String root, NodeState ns) {
        final NodeBuilder rootBuilder = getSuperRoot().builder();
        rootBuilder.setChildNode(root, ns);
        final NodeState newRoot = rootBuilder.getNodeState();
        setRoot(((ZeroMQNodeState) newRoot).getUuid());
        return newRoot;
    }

    @Override
    public synchronized NodeState merge(NodeBuilder builder, CommitHook commitHook, CommitInfo info) throws CommitFailedException {
        if (!(builder instanceof ZeroMQNodeBuilder)) {
            throw new IllegalArgumentException();
        }
        final NodeState newBase = getRoot();
        rebase(builder, newBase);
        final NodeState after = builder.getNodeState();
        final NodeState afterHook = commitHook.processCommit(newBase, after, info);
        mergeRoot("root", afterHook);
        ((ZeroMQNodeBuilder) builder).reset(afterHook);
        if (changeDispatcher != null) {
            changeDispatcher.contentChanged(afterHook, info);
        }
        return afterHook;
    }

    private synchronized NodeState mergeBlob(NodeBuilder builder) {
        if (true) {
            throw new IllegalStateException();
        } else {
            final NodeState newBase = getBlobRoot();
            rebase(builder, newBase);
            final NodeState after = builder.getNodeState();
            mergeRoot("blobs", after);
            ((ZeroMQNodeBuilder) builder).reset(after);
            return after;
        }
    }

    private synchronized NodeState mergeCheckpoint(NodeBuilder builder) {
            final NodeState newBase = getCheckpointRoot();
            rebase(builder, newBase);
            final NodeState after = builder.getNodeState();
            mergeRoot("checkpoints", after);
            ((ZeroMQNodeBuilder) builder).reset(after);
            return after;
    }

    private ZeroMQNodeState readNodeState(String uuid) {
        try {
            return nodeStateCache.get(uuid, () -> {
                final String sNode = read(uuid);
                try {
                    final ZeroMQNodeState ret = ZeroMQNodeState.deSerialise(this, sNode, this::readNodeState, this::write);
                    return ret;
                } catch (ZeroMQNodeState.ParseFailure parseFailure) {
                    if ("Node not found".equals(sNode)) {
                        log.error("Node not found");
                        throw new IllegalStateException("Node not found");
                    } else {
                        log.error(parseFailure.getMessage());
                        throw new IllegalStateException(parseFailure);
                    }
                }
            });
        } catch (ExecutionException e) {
            throw new IllegalStateException(e);
        }
    }

    private String read(String uuid) {
        String msg;
        int inst = clusterInstanceForUuid(uuid);
        while (true) {
            try {
                synchronized (nodeStateReader[inst]) {
                    nodeStateReader[inst].send(uuid);
                    msg = nodeStateReader[inst].recvStr();
                }
                log.debug("{} read.", uuid);
                break;
            } catch (Throwable t) {
                log.warn(t.toString());
                try {
                    Thread.sleep(100);
                } catch (InterruptedException e) {
                    log.error(e.toString());
                }
            }
        }
        return msg;
    }

    private void write(ZeroMQNodeState.SerialisedZeroMQNodeState nodeState) {
        final String uuid = nodeState.getUuid();
        if (nodeStateCache.getIfPresent(uuid) != null) {
            return;
        }
        nodeStateCache.put(uuid, nodeState.getNodeState());
<<<<<<< HEAD
        int inst = clusterInstanceForUuid(uuid);
        new Thread () {
            public void run () {
        while (true) {
            String msg;
            try {
                synchronized (nodeStateWriter[inst]) {
                    nodeStateWriter[inst].send(uuid + "\n" + nodeState.getserialisedNodeState());
                    msg = nodeStateWriter[inst].recvStr(); // wait for confirmation
                }
                log.debug(msg);
                break;
            } catch (Throwable t) {
                log.warn(t.toString());
                try {
                    Thread.sleep(100);
                } catch (InterruptedException e) {
                    log.error(e.toString());
                }
            }
        }
            }
        }.start ();
=======
        new Thread () {
            public void run () {
                String msg;
                int inst = clusterInstanceForUuid(uuid);
                while (true) {
                    try {
                        synchronized (nodeStateWriter[inst]) {
                            nodeStateWriter[inst].send(uuid + "\n" + nodeState.getserialisedNodeState());
                            msg = nodeStateWriter[inst].recvStr(); // wait for confirmation
                        }
                        log.debug(msg);
                        break;
                    } catch (Throwable t) {
                        log.warn(t.toString());
                        try {
                            Thread.sleep(100);
                        } catch (InterruptedException e) {
                            log.error(e.toString());
                        }
                    }
                }
            }
        }.start();
>>>>>>> b6511725
    }

    @Override
    public NodeState rebase (@NotNull NodeBuilder builder) {
        final NodeState newBase = getRoot();
        return rebase(builder, newBase);
    }

    public NodeState rebase(@NotNull NodeBuilder builder, NodeState newBase) {
        checkArgument(builder instanceof ZeroMQNodeBuilder);
        NodeState head = checkNotNull(builder).getNodeState();
        NodeState base = builder.getBaseState();
        if (base != newBase) {
            ((ZeroMQNodeBuilder) builder).reset(newBase);
            head.compareAgainstBaseState(
                    base, new ConflictAnnotatingRebaseDiff(builder));
            head = builder.getNodeState();
        }
        return head;
    }

    @Override
    public NodeState reset(NodeBuilder builder) {
        final NodeState newBase = getRoot();
        ((MemoryNodeBuilder) builder).reset(newBase);
        return newBase;
    }

    @Override
    public Blob createBlob(InputStream inputStream) throws IOException {
        if (true) {
            final String ref = blobStore.writeBlob(inputStream);
            return new ZeroMQBlobStoreBlob(blobStore, ref);
        } else {
            final ZeroMQBlob blob = ZeroMQBlob.newInstance(inputStream);
            blobCache.put(blob.getReference(), blob);
            final NodeBuilder builder = getBlobRoot().builder();
            final String sBlob = blob.serialise();
            final NodeBuilder nBlob = builder.child(blob.getReference());
            nBlob.setProperty("blob", sBlob, Type.STRING);
            mergeBlob(builder);
            return blob;
        }
    }

    Blob createBlob(Blob blob) throws IOException {
        if (blob instanceof  ZeroMQBlobStoreBlob) {
            return blob;
        }
        String ref = blob.getReference();
        Blob ret = getBlob(ref);
        if (ref == null || ret == null || ret.getReference() == null) {
            ret = createBlob(blob.getNewStream());
        }
        return ret;
    }

    @Override
    public Blob getBlob(String reference) {
        try {
            if (true) {
                return new ZeroMQBlobStoreBlob(blobStore, reference);
            } else {
                return blobCache.get(reference, () -> ZeroMQBlob.newInstance(this, reference));
            }
        } catch (ExecutionException e) {
            log.warn("Could not load blob: " + e.toString());
            return null;
        }
    }

    @Override
    public String checkpoint(long lifetimeMicros, Map<String, String> properties) {
        final ZeroMQNodeState currentRoot = (ZeroMQNodeState) getRoot();
        final String nodeName = currentRoot.getUuid().toString() + properties.toString();
        final NodeBuilder builder = getCheckpointRoot().builder();
        final NodeBuilder cpBuilder = builder.child(nodeName);
        cpBuilder.setChildNode("root", currentRoot);
        cpBuilder.setProperty("lifetimeMicros", lifetimeMicros);
        properties.forEach(cpBuilder.child("props")::setProperty);
        mergeCheckpoint(builder);
        return nodeName;
    }

    @Override
    public String checkpoint(long lifetime) {
        return checkpoint(lifetime, new HashMap<>());
    }

    @Override
    public Map<String, String> checkpointInfo(String checkpoint) {
        // TODO: parse the checkpoint name, no need to read the repo
        final NodeState cpRoot = getCheckpointRoot();
        final NodeState cpNode = cpRoot.getChildNode(checkpoint).getChildNode("props");
        Map<String, String> ret = new HashMap<>();
        cpNode.getProperties().forEach(ps -> ret.put(ps.getName(), ps.getValue(Type.STRING)));
        return ret;
    }

    @Override
    public Iterable<String> checkpoints() {
        final NodeState cpRoot = getCheckpointRoot();
        return cpRoot.getChildNodeNames();
    }

    @Override
    public NodeState retrieve(String checkpoint) {
        final NodeState cpRoot = getCheckpointRoot();
        final NodeState cp = cpRoot.getChildNode(checkpoint);
        if (cp.exists()) {
            return cp.getChildNode("root");
        } else {
            return null;
        }
    }

    @Override
    public boolean release(String checkpoint) {
        final NodeBuilder cpRoot = getCheckpointRoot().builder();
        boolean ret = cpRoot.getChildNode(checkpoint).remove();
        if (ret) {
            mergeCheckpoint(cpRoot);
        }
        return ret;
    }

    @Override
    public Closeable addObserver(Observer observer) {
        return changeDispatcher.addObserver(observer);
    }

    /**
     * Divide the uuid space into @ref{clusterInstances} parts, starting from 0.
     * This implementation limits the number of @ref{clusterInstances} to 2^32-1.
     * If the space cannot be divided equally, the remaining uuids are assigned
     * to the @ref{clusterInstances} - 1 part.
     * @param sUuid
     * @return
     */
    private int clusterInstanceForUuid(String sUuid) {
        return clusterInstanceForUuid(clusterInstances, sUuid);
    }

    static int clusterInstanceForUuid(int clusterInstances, String sUuid) {
        final UUID uuid = UUID.fromString(sUuid);
        final long msb = uuid.getMostSignificantBits();
        final long msbMsb = 0xffff_ffffL & (msb >> 32);
        final long inst = msbMsb / (0x1_0000_0000L / clusterInstances);
        if (inst < 0) {
            throw new IllegalStateException("inst < 0");
        }
        if (inst > clusterInstances) {
            throw new IllegalStateException("inst > clusterInstances");
        }
        return inst == clusterInstances ? clusterInstances - 1 : (int) inst;
    }
}<|MERGE_RESOLUTION|>--- conflicted
+++ resolved
@@ -341,31 +341,6 @@
             return;
         }
         nodeStateCache.put(uuid, nodeState.getNodeState());
-<<<<<<< HEAD
-        int inst = clusterInstanceForUuid(uuid);
-        new Thread () {
-            public void run () {
-        while (true) {
-            String msg;
-            try {
-                synchronized (nodeStateWriter[inst]) {
-                    nodeStateWriter[inst].send(uuid + "\n" + nodeState.getserialisedNodeState());
-                    msg = nodeStateWriter[inst].recvStr(); // wait for confirmation
-                }
-                log.debug(msg);
-                break;
-            } catch (Throwable t) {
-                log.warn(t.toString());
-                try {
-                    Thread.sleep(100);
-                } catch (InterruptedException e) {
-                    log.error(e.toString());
-                }
-            }
-        }
-            }
-        }.start ();
-=======
         new Thread () {
             public void run () {
                 String msg;
@@ -389,7 +364,6 @@
                 }
             }
         }.start();
->>>>>>> b6511725
     }
 
     @Override
