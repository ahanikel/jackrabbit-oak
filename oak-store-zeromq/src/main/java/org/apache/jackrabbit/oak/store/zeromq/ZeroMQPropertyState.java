--- conflicted
+++ resolved
@@ -41,11 +41,6 @@
 import java.util.GregorianCalendar;
 import java.util.List;
 
-<<<<<<< HEAD
-=======
-import static org.apache.jackrabbit.oak.api.Type.BOOLEAN;
-
->>>>>>> e93ea929
 public class ZeroMQPropertyState implements PropertyState {
 
     private static final Logger log = LoggerFactory.getLogger(
@@ -70,30 +65,6 @@
         }
 
         if (type.equals(Type.BINARY)) {
-<<<<<<< HEAD
-            return ns.getBlob(value);
-        }
-
-        Converter conv = Conversions.convert(value);
-
-        if (type.equals(Type.BOOLEAN)) {
-            return conv.toBoolean();
-        }
-
-        if (type.equals(Type.DECIMAL)) {
-            return conv.toDecimal();
-        }
-
-        if (type.equals(Type.DOUBLE)) {
-            return conv.toDouble();
-        }
-
-        if (type.equals(Type.LONG)) {
-            return conv.toLong();
-        }
-
-        throw new IllegalArgumentException("Unknown type: " + type.toString());
-=======
             return (T) ns.getBlob(value);
         }
 
@@ -116,7 +87,6 @@
             throw new UnsupportedOperationException(
                     "Unknown type: " + type);
         }
->>>>>>> e93ea929
     }
 
     ZeroMQPropertyState(ZeroMQNodeStore ns, String name, String type,
@@ -336,13 +306,8 @@
             return new ZeroMQPropertyState(ns, name, Type.DOUBLE.toString(), props);
         }
         if (value instanceof Boolean) {
-<<<<<<< HEAD
             final List<String> props = fromValueToInternal(ns, name, Type.BOOLEAN, (Boolean) value);
             return new ZeroMQPropertyState(ns, name, Type.BOOLEAN.toString(), props);
-=======
-            final List<String> props = fromValueToInternal(ns, name, BOOLEAN, (Boolean) value);
-            return new ZeroMQPropertyState(ns, name, BOOLEAN.toString(), props);
->>>>>>> e93ea929
         }
         if (value instanceof BigDecimal) {
             final List<String> props = fromValueToInternal(ns, name, Type.DECIMAL, (BigDecimal) value);
@@ -557,11 +522,7 @@
             return ((Blob) v).getReference();
         }
         else if (from.equals(Type.LONG) || from.equals(Type.DOUBLE) || from
-<<<<<<< HEAD
                 .equals(Type.BOOLEAN) || from.equals(Type.DECIMAL)) {
-=======
-                .equals(BOOLEAN) || from.equals(Type.DECIMAL)) {
->>>>>>> e93ea929
             return v.toString();
         }
         else {
