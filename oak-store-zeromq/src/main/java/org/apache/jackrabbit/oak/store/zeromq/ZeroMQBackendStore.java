--- conflicted
+++ resolved
@@ -33,11 +33,8 @@
 import java.util.Map;
 import java.util.Queue;
 import java.util.Stack;
-<<<<<<< HEAD
 import java.util.StringTokenizer;
 import java.util.concurrent.ConcurrentHashMap;
-=======
->>>>>>> 90f83dfc
 import java.util.concurrent.Executor;
 import java.util.concurrent.Executors;
 import java.util.function.Consumer;
@@ -152,10 +149,7 @@
                 final ZMQ.Socket socket = context.createSocket(SocketType.REQ);
                 socket.setIdentity(("" + Thread.currentThread().getId()).getBytes());
                 socket.connect("inproc://readerBackend");
-<<<<<<< HEAD
-=======
                 socket.setReceiveTimeOut(1000);
->>>>>>> 90f83dfc
                 socket.sendMore("H");
                 socket.send("");
                 while (!Thread.currentThread().isInterrupted()) {
@@ -200,43 +194,6 @@
             return; // timeout
         }
         String ret = null;
-<<<<<<< HEAD
-        if (msg.startsWith("journal ")) {
-            final String instance = msg.substring("journal ".length());
-            ret = builder.getNodeStateAggregator().getJournalHead(instance);
-        } else if (msg.startsWith("blob ")) {
-            byte[] buffer = new byte[1024 * 1024]; // not final because of fear it's not being GC'd
-            try {
-                final Blob blob = builder.getNodeStateAggregator().getBlob(msg.substring("blob ".length()));
-                if (blob == null) {
-                    throw new IllegalArgumentException(msg + " not found");
-                }
-                final InputStream is = blob.getNewStream();
-                for (int nBytes = is.read(buffer); nBytes > 0; nBytes = is.read(buffer)) {
-                    socket.sendMore("C");
-                    socket.send(buffer, 0, nBytes, 0);
-                    socket.recv();
-                }
-                socket.sendMore("E");
-                socket.send("");
-            } catch (IllegalArgumentException iae) {
-                log.trace(iae.getMessage());
-            } catch (Exception ioe) {
-                log.error(ioe.getMessage());
-            } finally {
-                return;
-            }
-        } else {
-            ret = builder.getNodeStateAggregator().readNodeState(msg);
-        }
-        if (ret != null) {
-            socket.sendMore("E");
-            socket.send(ret);
-        } else {
-            socket.sendMore("E");
-            socket.send("Node not found");
-            log.error("Requested node not found: {}", msg);
-=======
 
         try {
             if (msg.startsWith("journal ")) {
@@ -281,7 +238,6 @@
                 ret = "";
             }
             socket.send(ret);
->>>>>>> 90f83dfc
         }
     }
 
@@ -529,157 +485,4 @@
             }
         }
     }
-
-    private static class Pair<T,U> {
-        public T fst;
-        public U snd;
-
-        public static <T,U> Pair of(T fst, U snd) {
-            return new Pair<>(fst, snd);
-        }
-
-        private Pair(T fst, U snd) {
-            this.fst = fst;
-            this.snd = snd;
-        }
-    }
-
-    private static class Router extends Thread implements Closeable {
-        private final ZContext context;
-        private final String requestBindAddr;
-        private final String workerBindAddr;
-        private volatile boolean shutDown;
-        private ZMQ.Socket requestRouter;
-        private ZMQ.Socket workerRouter;
-        private final Stack<byte[]> available = new Stack<>();
-        private final Map<byte[], byte[]> busyByWorkerId = new HashMap<>();
-        private final Map<byte[], byte[]> busyByRequestId = new HashMap<>();
-        private ZMQ.Poller poller;
-        private Queue<Pair<byte[], byte[]>> pending = new LinkedList<>();
-
-        public Router(ZContext context, String requestBindAddr, String workerBindAddr) {
-            super("Backend Router");
-            this.context = context;
-            this.requestBindAddr = requestBindAddr;
-            this.workerBindAddr = workerBindAddr;
-        }
-
-        @Override
-        public void run() {
-            shutDown = false;
-            requestRouter = context.createSocket(SocketType.ROUTER);
-            requestRouter.setBacklog(100000);
-            requestRouter.bind(requestBindAddr);
-            workerRouter = context.createSocket(SocketType.ROUTER);
-            workerRouter.setBacklog(100000);
-            poller = context.createPoller(2);
-            poller.register(requestRouter, ZMQ.Poller.POLLIN);
-            poller.register(workerRouter, ZMQ.Poller.POLLIN);
-            workerRouter.bind(workerBindAddr);
-            loop: while (!shutDown) {
-                try {
-                    poller.poll(100);
-                    if (poller.pollin(0)) {
-                        handleIncomingRequest();
-                    } else if (poller.pollin(1)) {
-                        handleWorkerRequest();
-                    } else {
-                        // timeout
-                        continue loop;
-                    }
-                    handlePendingRequests();
-                } catch (Throwable t) {
-                    if (t instanceof InterruptedException) {
-                        log.info("Interrupted.");
-                        shutDown = true;
-                    } else {
-                        log.error(t.getMessage());
-                    }
-                }
-            }
-            requestRouter.close();
-            workerRouter.close();
-            available.clear();
-            busyByWorkerId.clear();
-            busyByRequestId.clear();
-        }
-
-        private void handleIncomingRequest() throws InterruptedException {
-            byte[] requestId = requestRouter.recv(); // requester identity
-            requestRouter.recvStr();                    // delimiter
-            byte[] payload = requestRouter.recv();
-            pending.add(Pair.of(requestId, payload));
-        }
-
-        private void handlePendingRequests() {
-            while (!pending.isEmpty()) {
-                Pair<byte[], byte[]> request = pending.peek();
-                byte[] workerId = busyByRequestId.get(request.fst);
-                if (workerId == null) {
-                    if (available.isEmpty()) {
-                        return;
-                    } else {
-                        workerId = available.pop();
-                        busyByWorkerId.put(workerId, request.fst);
-                        busyByRequestId.put(request.fst, workerId);
-                    }
-                }
-                pending.remove();
-                workerRouter.sendMore(workerId);
-                workerRouter.sendMore("");
-                workerRouter.send(request.snd);
-            }
-        }
-
-        private void handleWorkerRequest() {
-            byte[] workerId = workerRouter.recv();      // worker identity
-            workerRouter.recvStr();                     // delimiter
-            String verb = workerRouter.recvStr();       // verb (H = Hello, C = Continuation, E = End)
-            byte[] payload = workerRouter.recv();
-            byte[] requestId = busyByWorkerId.get(workerId);
-            if (requestId != null) {
-                switch (verb) {
-                    case "H":
-                        log.error("Got Hello on busy connection");
-                        break;
-                    case "C":
-                        requestRouter.sendMore(requestId);
-                        requestRouter.sendMore("");
-                        requestRouter.sendMore(verb);
-                        requestRouter.send(payload);
-                        workerRouter.send(""); // confirm
-                        break;
-                    case "E":
-                        requestRouter.sendMore(requestId);
-                        requestRouter.sendMore("");
-                        requestRouter.sendMore(verb);
-                        requestRouter.send(payload);
-                        busyByWorkerId.remove(workerId);
-                        busyByRequestId.remove(requestId);
-                        available.push(workerId);
-                        break;
-                    default:
-                        log.error("Unknown worker verb {}", verb);
-                }
-                return;
-            }
-            if (available.contains(workerId)) {
-                log.error("Spurious message from available worker: {}: {}", verb, payload);
-                return;
-            }
-            switch (verb) {
-                case "H":
-                    log.info("New worker registered: {}", workerId);
-                    available.push(workerId);
-                    break;
-                default:
-                    log.error("Expected Hello message from new worker but got {}: {}", verb, payload);
-            }
-        }
-
-        @Override
-        public void close() throws IOException {
-            shutDown = true;
-        }
-    }
 }