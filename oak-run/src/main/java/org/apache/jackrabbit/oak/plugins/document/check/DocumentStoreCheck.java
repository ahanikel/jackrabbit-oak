--- conflicted
+++ resolved
@@ -342,13 +342,8 @@
 
         public DocumentStoreCheck build() {
             return new DocumentStoreCheck(ns, store, closer, progress, silent,
-<<<<<<< HEAD
-                    summary, numThreads, output, orphan, baseVersion,
+                    summary, counter, numThreads, output, orphan, baseVersion,
                     versionHistory, predecessors, successors, uuid, consistency);
-=======
-                    summary, counter, numThreads, output, orphan, baseVersion,
-                    versionHistory, predecessors, successors, uuid);
->>>>>>> 0b6d60bf
         }
     }
 
