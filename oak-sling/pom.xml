--- conflicted
+++ resolved
@@ -23,11 +23,7 @@
   <parent>
     <groupId>org.apache.jackrabbit</groupId>
     <artifactId>oak-parent</artifactId>
-<<<<<<< HEAD
-    <version>0.5-SNAPSHOT</version>
-=======
     <version>0.4</version>
->>>>>>> 90f21135
     <relativePath>../oak-parent/pom.xml</relativePath>
   </parent>
 
@@ -75,11 +71,7 @@
     <dependency>
       <groupId>org.apache.jackrabbit</groupId>
       <artifactId>oak-jcr</artifactId>
-<<<<<<< HEAD
-      <version>${project.version}</version>
-=======
       <version>0.4</version>
->>>>>>> 90f21135
       <scope>provided</scope>
     </dependency>
 
